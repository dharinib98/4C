/*-----------------------------------------------------------*/
/*!
\file str_model_evaluator.H

\brief Manager of the model evaluator calls.

\maintainer Michael Hiermeier

\level 3

*/
/*-----------------------------------------------------------*/


#ifndef SRC_DRT_STRUCTURE_NEW_STR_MODEL_EVALUATOR_H_
#define SRC_DRT_STRUCTURE_NEW_STR_MODEL_EVALUATOR_H_

#include <Teuchos_RCP.hpp>

#include "../drt_inpar/inpar_structure.H"  // necessary due to enums

// forward declarations
class Epetra_Vector;

namespace IO
{
  class DiscretizationWriter;
  class DiscretizationReader;
}  // namespace IO

namespace LINALG
{
  class SparseOperator;
  class SparseMatrix;
}  // namespace LINALG

namespace NOX
{
  namespace Solver
  {
    class Generic;
  }  // namespace Solver
  namespace NLN
  {
    enum class CorrectionType : int;
    class Group;
  }  // namespace NLN
}  // namespace NOX

namespace STR
{
  class Integrator;

  namespace TIMINT
  {
    class Base;
    class BaseDataSDyn;
    class BaseDataGlobalState;
    class BaseDataIO;
  }  // namespace TIMINT

  namespace MODELEVALUATOR
  {
    class Data;
    class Generic;
  }  // namespace MODELEVALUATOR

  /*! \brief Wrapper class for the STR::MODELEVALUATOR::Generic derived objects.
   *
   * Manages the access to the different distinct model evaluators. Calling any routine on this
   * evaluator basically will trigger a loop over all active model evaluators that also implement
   * this routine.
   */
  class ModelEvaluator
  {
   public:
    typedef std::map<enum INPAR::STR::ModelType, Teuchos::RCP<STR::MODELEVALUATOR::Generic>> Map;
    typedef std::vector<Teuchos::RCP<STR::MODELEVALUATOR::Generic>> Vector;

    //! constructor
    ModelEvaluator();

    //! destructor
    virtual ~ModelEvaluator(){};

    /*! \brief Initialize
     *
     * \todo Document remaining input arguments.
     *
     * \param[in] eval_data_ptr ??
     * \param[in] sdyn_ptr Pointer to the structural dynamic data container
     * \param[in] gstate_ptr Pointer to the global state data container
     * \param[in] gio_ptr Pointer to the input/output data container
     * \param[in] int_ptr ??
     * \param[in] timint_ptr Pointer to the underlying time integrator (read-only)
     */
    void Init(const Teuchos::RCP<STR::MODELEVALUATOR::Data>& eval_data_ptr,
        const Teuchos::RCP<STR::TIMINT::BaseDataSDyn>& sdyn_ptr,
        const Teuchos::RCP<STR::TIMINT::BaseDataGlobalState>& gstate_ptr,
        const Teuchos::RCP<STR::TIMINT::BaseDataIO>& gio_ptr,
        const Teuchos::RCP<STR::Integrator>& int_ptr,
        const Teuchos::RCP<const STR::TIMINT::Base>& timint_ptr);

    //! setup
    void Setup();

    //! setup the MultiMapExtractor in the global state
    void SetupMultiMapExtractor();

    //! @name General evaluate routines
    //!@{

    bool InitializeInertiaAndDamping(const Epetra_Vector& x, LINALG::SparseOperator& jac);

    bool ApplyInitialForce(const Epetra_Vector& x, Epetra_Vector& f);

    /*! \brie Apply force
     *
     * @param[in] x Current solution
     * @param[in/out] f Residual vector (empty on input, filled on output)
     * @param[in] timefac_np Time integration factor for the current contribution at \f$t_{n+1}\f$
     *
     * @return Boolean flag to indicate success (true) or failure (false)
     */
    bool ApplyForce(const Epetra_Vector& x, Epetra_Vector& f, const double& timefac_np) const;

    /*! \brief Apply stiffness
     *
     * @param[in] x Current solution
     * @param[in/out] jac Jacobian matrix (empty on input, filled on output)
     * @param[in] timefac_np Time integration factor for the current contribution at \f$t_{n+1}\f$
     *
     * @return Boolean flag to indicate success (true) or failure (false)
     */
    bool ApplyStiff(
        const Epetra_Vector& x, LINALG::SparseOperator& jac, const double& timefac_np) const;

    /*! \brief Apply model specific stiff
     *
     * @param[in] mt Type of model to be evaluated
     * @param[in] x Current solution
     * @param[in/out] jac Jacobian matrix (empty on input, filled on output)
     * @param[in] timefac_np Time integration factor for the current contribution at \f$t_{n+1}\f$
     *
     * @return Boolean flag to indicate success (true) or failure (false)
     */
    bool ApplyStiff(const INPAR::STR::ModelType& mt, const Epetra_Vector& x,
        LINALG::SparseOperator& jac, const double& timefac_np) const;

    /*! \brief Apply force and stiffness
     *
     * @param[in] x Current solution
     * @param[in/out] f Residual vector (empty on input, filled on output)
     * @param[in/out] jac Jacobian matrix (empty on input, filled on output)
     * @param[in] timefac_np Time integration factor for the current contribution at \f$t_{n+1}\f$
     *
     * @return Boolean flag to indicate success (true) or failure (false)
     */
    bool ApplyForceStiff(const Epetra_Vector& x, Epetra_Vector& f, LINALG::SparseOperator& jac,
        const double& timefac_np) const;

    /*! \brief Compute cheap second order correction right hand side
     *
     * \todo Document remaining input arguments.
     *
     * @param type ??
     * @param constraint_models ??
     * @param[in] x Current solution
     * @param[in/out] f Residual vector (empty on input, filled on output)
     * @param[in] timefac_np Time integration factor for the current contribution at \f$t_{n+1}\f$
     *
     * @return Boolean flag to indicate success (true) or failure (false)
     */
    bool ApplyCheapSOCRhs(const enum NOX::NLN::CorrectionType type,
        const std::vector<INPAR::STR::ModelType>& constraint_models, const Epetra_Vector& x,
        Epetra_Vector& f, const double& timefac_np) const;

    bool CorrectParameters(const enum NOX::NLN::CorrectionType type) const;

    /*! \brief Remove any condensed contributions from the structural right-hand side
     *
     *  Recover the original right hand side vector by removing any
     *  contributions stemming from the condensation algorithm. A typical
     *  example is the condensed contact.
     *
     *  \author hiermeier \date 03/18 */
    void RemoveCondensedContributionsFromRhs(Epetra_Vector& rhs) const;

    /*! \brief Predict all internal variables in model evaluators
     *
     * @param[in] pred_type Type of predictor to be applied
     */
    void Predict(const INPAR::STR::PredEnum& pred_type) const;

    /** \brief Assembly of all force contributions
     *
     *  \param timefac_np           (in) : time integration factor for the current contribution
     *                                     \f$t_{n+1}\f$
     *  \param f                   (out) : force vector which is going to be assembled.
     *  \param without_these_models (in) : Assemble all models, except the models in this
     *                                     vector (optional)
     *  \return Boolean flag to indicate success (true) or failure (false)
     *
     *  \author hiermeier \date 03/17 */
    bool AssembleForce(const double timefac_np, Epetra_Vector& f,
        const std::vector<INPAR::STR::ModelType>* without_these_models) const;


    /** \brief Assembly of all jacobian contributions
     *
     *  \param timefac_np           (in) : time integration factor for the current contribution
     *                                     \f$t_{n+1}\f$
     *  \param jac                 (out) : jacobian which is going to be assembled.
     *  \param without_these_models (in) : Assemble all models, except the models in this
     *                                     vector (optional)
     *
     *  \return Boolean flag to indicate success (true) or failure (false)
     *
     *  \author farah \date 07/17 */
    bool AssembleJacobian(const double timefac_np, LINALG::SparseOperator& jac,
        const std::vector<INPAR::STR::ModelType>* without_these_models) const;

    /** \brief Assembly of all force contributions
     *
     *  \param timefac_np (in) : time integration factor for the current contribution \f$t_{n+1}\f$
     *  \param f         (out) : force vector which is going to be assembled.
     *
     *  \return Boolean flag to indicate success (true) or failure (false)
     *
     *  \author hiermeier \date 03/17 */
    inline bool AssembleForce(const double timefac_np, Epetra_Vector& f) const
    {
      return AssembleForce(*me_vec_ptr_, timefac_np, f);
    }

    /** \brief Assembly of all Jacobian contributions
     *
     *  \param timefac_np (in) : time integration factor for the current contribution \f$t_{n+1}\f$
     *  \param jac        (out) : jacobian which is going to be assembled.
     *
     *  \return Boolean flag to indicate success (true) or failure (false)
     */
    inline bool AssembleJacobian(const double timefac_np, LINALG::SparseOperator& jac) const
    {
      return AssembleJacobian(*me_vec_ptr_, timefac_np, jac);
    }

    /** \brief Assembly of a sub-set of force contributions
     *
     *  \param me_vec     (in) : user provided vector of all models which are going to be assembled
     *  \param timefac_np (in) : time integration factor for the current contribution \f$t_{n+1}\f$
     *  \param f         (out) : force vector which is going to be assembled.
     *
     *  \return Boolean flag to indicate success (true) or failure (false)
     *
     *  \author hiermeier \date 03/17 */
    inline bool AssembleForce(const Vector& me_vec, const double timefac_np, Epetra_Vector& f) const
    {
      bool ok = true;
      AssembleForce(ok, me_vec, timefac_np, f);
      return ok;
    }

    /*! brief Assemble element contributions to global PTC scaling operator
     *
     * \todo Document remaining input arguments.
     *
     * @param me_vec User-provided vector of all models which are going to be assembled
     * @param timefac_np Time integration factor for the current contribution at \f$t_{n+1}\f$
     * @param modjac ??
     */
    void AssembleJacobianContributionsFromElementLevelForPTC(
        const Vector& me_vec, const double timefac_np, Teuchos::RCP<LINALG::SparseMatrix>& modjac);

    /** \brief Assembly of a sub-set of stiffness contributions
     *
     *  \param me_vec     (in) : user provided vector of all models which are going to be assembled
     *  \param timefac_np (in) : time integration factor for the current contribution \f$t_{n+1}\f$
     *  \param jac       (out) : jacobian which is going to be assembled.
     *
     *  \author farah \date 07/17 */
    inline bool AssembleJacobian(
        const Vector& me_vec, const double timefac_np, LINALG::SparseOperator& jac) const
    {
      bool ok = true;
      AssembleJacobian(ok, me_vec, timefac_np, jac);
      return ok;
    }

    //!@}

    void CreateBackupState(const Epetra_Vector& dir);

    void RecoverFromBackupState();

    /*! \brief reset all model states (incl. the structural dynamic state)
     *
     *  \param x (in) : current full state vector */
    void ResetStates(const Epetra_Vector& x) const;

    /*! \brief reset all model states (optional even. the structural dynamic
     *  state)
     *
     *  \param x (in) : current full state vector
     *  \param setstate (in) : flag to set state */
    void ResetStates(const Epetra_Vector& x, bool setstate) const;

    /*! \brief reset a sub-set of all model states (optional even the structural
     *  dynamic state)
     *
     *  \param x (in) : current full state vector
     *  \param setstate (in) : flag to set state
     *  \param me_vec (in) : vector containing the sub-set of model evaluators */
    void ResetStates(const Epetra_Vector& x, bool setstate, Vector& me_vec) const;

    //! Write current restart
    void WriteRestart(IO::DiscretizationWriter& iowriter, const bool& forced_writerestart) const;

    //! Read restart information
    void ReadRestart(IO::DiscretizationReader& ioreader);

    //! @name Accessors
    //!@{

    //! return global state (read-only)
    const STR::TIMINT::BaseDataGlobalState& GetGlobalState() const;

    //! return global state pointer (read and write access of the data)
    const Teuchos::RCP<STR::TIMINT::BaseDataGlobalState>& GlobalStatePtr();

    //! return pointer to the underlying time integrator (read-only)
    const Teuchos::RCP<const STR::TIMINT::Base>& GetTimIntPtr() const;

    /*! \brief Access one specific model evaluator
     *
     * \param[in] mt Type of model evaluator to be accessed
     */
    STR::MODELEVALUATOR::Generic& Evaluator(const enum INPAR::STR::ModelType& mt);
    const STR::MODELEVALUATOR::Generic& Evaluator(const enum INPAR::STR::ModelType& mt) const;

    //!@}

    //! @name Monolithic update routines
    //!@{

    //! Update configuration after time step
    void UpdateStepState(const double& timefac_n);

    //! Update everything on element level after time step and after output
    void UpdateStepElement();

    //! calculation of stresses and strains
    void DetermineStressStrain();

    //! calculation of engery
    void DetermineEnergy();

    //! calculation of an optional quantitiy
    void DetermineOptionalQuantity();

    //! Write the current step state
    void OutputStepState(IO::DiscretizationWriter& iowriter) const;

    //! Write the current step state during runtime
    void RuntimeOutputStepState() const;

    //! Do things after writing output
    void PostOutput();

    //! reset all variables which are directly related to the current new step n+1.
    void ResetStepState();

    /*! \brief Recover the current state
     *
     * Necessary for condensed systems, e.g. EAS, dual mortar, etc.*/
    void RunPostComputeX(const Epetra_Vector& xold, const Epetra_Vector& dir, const double& step,
        const Epetra_Vector& xnew, const bool isdefaultstep) const;

    /*! \brief Executed before the solution vector is going to be updated
     *
     *  \author hiermeier \date 03/17 */
    void RunPreComputeX(const Epetra_Vector& xold, Epetra_Vector& dir_mutable, const double& step,
        const NOX::NLN::Group& curr_grp, const bool isdefaultstep) const;

    /*! \brief Executed at the end of the NOX::Solver::Step() (f.k.a. Iterate()) method
     *
     *  \author hiermeier \date 03/17 */
    void RunPostIterate(const NOX::Solver::Generic& solver, const double step,
        const bool isdefaultstep, const int num_corrs) const;

    /*! \brief Executed at the beginning of the NOX::Solver::solve() method
     *
     *  \author hiermeier */
    void RunPreSolve(
        const NOX::Solver::Generic& solver, const double step, const bool isdefaultstep) const;

    /*! \brief Executed at the end of the NOX::NLN::Group::applyJacobianInverse
     *  method
     *
     *  \author hiermeier \date 12/17 */
    void RunPostApplyJacobianInverse(const Epetra_Vector& rhs, Epetra_Vector& result,
        const Epetra_Vector& xold, const NOX::NLN::Group& grp) const;

<<<<<<< HEAD
    //!@}
=======
    /*! \brief Executed before the solution of the linear system
     *
     *  \author seitz \date 04/17 */
    void RunPreApplyJacobianInverse(const Epetra_Vector& rhs, Epetra_Vector& result,
        const Epetra_Vector& xold, const NOX::NLN::Group& grp) const;

    //! @}
>>>>>>> 5920294a

    //! computes element based scaling contributions for PTC
    void ComputeJacobianContributionsFromElementLevelForPTC(
        Teuchos::RCP<LINALG::SparseMatrix>& scalingMatrixOpPtr);

   protected:
    //! Returns the init flag.
    inline const bool& IsInit() const { return isinit_; };

    //! Returns the setup flag.
    inline const bool& IsSetup() const { return issetup_; };

    //! Check the init and setup state.
    void CheckInitSetup() const;

    //! Check the init state
    void CheckInit() const;

   private:
    Teuchos::RCP<STR::ModelEvaluator::Vector> TransformToVector(
        const STR::ModelEvaluator::Map& model_map) const;

    /** \brief Assembly of all force contributions
     *
     *  \note There is also a PUBLIC alternative.
     *
     *  \param ok     (in/out) : flag indicating whether anything went wrong or not
     *  \param me_vec     (in) : vector of all models which are going to be assembled
     *  \param timefac_np (in) : time integration factor for the current contribution \f$t_{n+1}\f$
     *  \param f         (out) : force vector which is going to be assembled.
     *
     *  \author hiermeier \date 03/17 */
    void AssembleForce(
        bool& ok, const Vector& me_vec, const double timefac_np, Epetra_Vector& f) const;

    /** \brief Assembly of all jacobian contributions
     *
     *  \param ok     (in/out) : flag indicating whether anything went wrong or not
     *  \param me_vec     (in) : vector of all models which are going to be assembled
     *  \param timefac_np (in) : time integration factor for the current contribution \f$t_{n+1}\f$
     *  \param f         (out) : jacobian matrix object which is going to be assembled.
     *
     *  \author hiermeier \date 03/17 */
    void AssembleJacobian(
        bool& ok, const Vector& me_vec, const double timefac_np, LINALG::SparseOperator& jac) const;

    void AssembleCheapSOCRhs(
        bool& ok, const Vector& me_vec, const double timefac_np, Epetra_Vector& f) const;

    void EvaluateForce(bool& ok, const Vector& me_vec) const;

    void EvaluateStiff(bool& ok, const Vector& me_vec) const;

    void EvaluateForceStiff(bool& ok, const Vector& me_vec) const;

    void EvaluateCheapSOCRhs(bool& ok, const Vector& me_vec) const;

    void PostEvaluate(bool ok, const Vector& me_vec) const;

    void PreEvaluate(bool ok, const Vector& me_vec) const;

    /** \brief split the internally stored model vector and get the set without
     *  the specified models */
    void SplitModelVector(Vector& partial_me_vec,
        const std::vector<INPAR::STR::ModelType>& without_these_models) const;

    /** \brief Extract from the internally stored model vector all models
     *  with the desired types */
    void ExtractModelVector(STR::ModelEvaluator::Vector& partial_me_vec,
        const std::vector<INPAR::STR::ModelType>& only_these_models) const;

   private:
    //! Flag to indicate whether Init() has been called
    bool isinit_;

    //! Flag to indicate whether Setup() has been called
    bool issetup_;

    Teuchos::RCP<STR::ModelEvaluator::Map> me_map_ptr_;

    Teuchos::RCP<STR::ModelEvaluator::Vector> me_vec_ptr_;

    Teuchos::RCP<STR::MODELEVALUATOR::Data> eval_data_ptr_;

    //! Pointer to the structural dynamic data container
    Teuchos::RCP<STR::TIMINT::BaseDataSDyn> sdyn_ptr_;

    //! Pointer to the global state data container
    Teuchos::RCP<STR::TIMINT::BaseDataGlobalState> gstate_ptr_;

    //! Pointer to the input/output data container
    Teuchos::RCP<STR::TIMINT::BaseDataIO> gio_ptr_;

    Teuchos::RCP<STR::Integrator> int_ptr_;

    //! Pointer to the underlying time integrator (read-only)
    Teuchos::RCP<const STR::TIMINT::Base> timint_ptr_;

  };  // class ModelEvaluator
}  // namespace STR


#endif /* SRC_DRT_STRUCTURE_NEW_STR_MODEL_EVALUATOR_H_ */<|MERGE_RESOLUTION|>--- conflicted
+++ resolved
@@ -401,17 +401,13 @@
     void RunPostApplyJacobianInverse(const Epetra_Vector& rhs, Epetra_Vector& result,
         const Epetra_Vector& xold, const NOX::NLN::Group& grp) const;
 
-<<<<<<< HEAD
-    //!@}
-=======
     /*! \brief Executed before the solution of the linear system
      *
      *  \author seitz \date 04/17 */
     void RunPreApplyJacobianInverse(const Epetra_Vector& rhs, Epetra_Vector& result,
         const Epetra_Vector& xold, const NOX::NLN::Group& grp) const;
 
-    //! @}
->>>>>>> 5920294a
+    //!@}
 
     //! computes element based scaling contributions for PTC
     void ComputeJacobianContributionsFromElementLevelForPTC(
